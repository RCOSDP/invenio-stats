# -*- coding: utf-8 -*-
#
# This file is part of Invenio.
# Copyright (C) 2017-2018 CERN.
#
# Invenio is free software; you can redistribute it and/or modify it
# under the terms of the MIT License; see LICENSE file for more details.

"""Registration of contrib events."""
from invenio_search import current_search_client

from invenio_stats.aggregations import StatAggregator
from invenio_stats.contrib.event_builders import build_celery_task_unique_id, \
    build_file_unique_id, build_item_create_unique_id, \
    build_record_unique_id, build_search_detail_condition, \
    build_search_unique_id, build_top_unique_id, copy_record_index_list, \
    copy_search_keyword
from invenio_stats.processors import EventsIndexer, anonymize_user, flag_robots
from invenio_stats.queries import ESDateHistogramQuery, ESTermsQuery


def register_events():
    """Register sample events."""
    return [
        dict(
            event_type='celery-task',
            templates='invenio_stats.contrib.celery_task',
            processor_class=EventsIndexer,
            processor_config=dict(
                preprocessors=[
                    flag_robots,
                    anonymize_user,
                    build_celery_task_unique_id
                ])),
        dict(
            event_type='file-download',
            templates='invenio_stats.contrib.file_download',
            processor_class=EventsIndexer,
            processor_config=dict(
                preprocessors=[
                    flag_robots,
                    anonymize_user,
                    build_file_unique_id
                ])),
        dict(
            event_type='file-preview',
            templates='invenio_stats.contrib.file_preview',
            processor_class=EventsIndexer,
            processor_config=dict(
                preprocessors=[
                    flag_robots,
                    anonymize_user,
                    build_file_unique_id
                ])),
        dict(
            event_type='item-create',
            templates='invenio_stats.contrib.item_create',
            processor_class=EventsIndexer,
            processor_config=dict(
                preprocessors=[
                    flag_robots,
                    anonymize_user,
                    build_item_create_unique_id
                ])),
        dict(
            event_type='record-view',
            templates='invenio_stats.contrib.record_view',
            processor_class=EventsIndexer,
            processor_config=dict(
                preprocessors=[
                    flag_robots,
                    anonymize_user,
                    build_record_unique_id
                ])),
        dict(
            event_type='top-view',
            templates='invenio_stats.contrib.top_view',
            processor_class=EventsIndexer,
            processor_config=dict(
                preprocessors=[
                    flag_robots,
                    anonymize_user,
                    build_top_unique_id
                ])),
        dict(
            event_type='search',
            templates='invenio_stats.contrib.search',
            processor_class=EventsIndexer,
            processor_config=dict(
                preprocessors=[
                    flag_robots,
                    anonymize_user,
                    build_search_detail_condition,
                    build_search_unique_id
                ]))
    ]


def register_aggregations():
    """Register sample aggregations."""
    return [dict(
        aggregation_name='celery-task-agg',
        templates='invenio_stats.contrib.aggregations.aggr_celery_task',
        aggregator_class=StatAggregator,
        aggregator_config=dict(
            client=current_search_client,
            event='celery-task',
            aggregation_field='unique_id',
            aggregation_interval='day',
            copy_fields=dict(
                task_id='task_id',
                task_name='task_name',
                task_state='task_state',
                start_time='start_time',
                end_time='end_time',
                total_records='total_records',
                repository_name='repository_name',
                execution_time='execution_time',
            ),
            metric_aggregation_fields={
                'unique_count': ('cardinality', 'unique_session_id',
                                 {'precision_threshold': 1000}),
                'volume': ('sum', 'size', {}),
            },
        )),
        dict(
            aggregation_name='search-agg',
            templates='invenio_stats.contrib.aggregations.aggr_search',
            aggregator_class=StatAggregator,
            aggregator_config=dict(
                client=current_search_client,
                event='search',
                aggregation_field='unique_id',
                aggregation_interval='day',
                copy_fields=dict(
                    country='country',
                    referrer='referrer',
                    search_key=copy_search_keyword,
                    # count='count',
                ),
                metric_aggregation_fields={
                    'unique_count': ('cardinality', 'unique_session_id',
                                     {'precision_threshold': 1000}),
                },
            )), dict(
        aggregation_name='file-download-agg',
        templates='invenio_stats.contrib.aggregations.aggr_file_download',
        aggregator_class=StatAggregator,
        aggregator_config=dict(
            client=current_search_client,
            event='file-download',
            aggregation_field='unique_id',
            aggregation_interval='day',
            copy_fields=dict(
                country='country',
                item_id='item_id',
                item_title='item_title',
                file_key='file_key',
                bucket_id='bucket_id',
                file_id='file_id',
                accessrole='accessrole',
                userrole='userrole',
                index_list='index_list',
                site_license_flag='site_license_flag',
                cur_user_id='cur_user_id',
                hostname='hostname',
                remote_addr='remote_addr',
            ),
            metric_aggregation_fields={
                'unique_count': ('cardinality', 'unique_session_id',
                                 {'precision_threshold': 1000}),
                'volume': ('sum', 'size', {}),
            },
        )), dict(
        aggregation_name='file-preview-agg',
        templates='invenio_stats.contrib.aggregations.aggr_file_preview',
        aggregator_class=StatAggregator,
        aggregator_config=dict(
            client=current_search_client,
            event='file-preview',
            aggregation_field='unique_id',
            aggregation_interval='day',
            copy_fields=dict(
                country='country',
                item_id='item_id',
                item_title='item_title',
                file_key='file_key',
                bucket_id='bucket_id',
                file_id='file_id',
                accessrole='accessrole',
                userrole='userrole',
                index_list='index_list',
                site_license_flag='site_license_flag',
                cur_user_id='cur_user_id',
                hostname='hostname',
                remote_addr='remote_addr',
            ),
            metric_aggregation_fields={
                'unique_count': ('cardinality', 'unique_session_id',
                                 {'precision_threshold': 1000}),
                'volume': ('sum', 'size', {}),
            },
        )), dict(
        aggregation_name='item-create-agg',
        templates='invenio_stats.contrib.aggregations.aggr_item_create',
        aggregator_class=StatAggregator,
        aggregator_config=dict(
            client=current_search_client,
            event='item-create',
            aggregation_field='unique_id',
            aggregation_interval='day',
            copy_fields=dict(
                country='country',
                hostname='hostname',
                remote_addr='remote_addr',
                pid_type='pid_type',
                pid_value='pid_value',
            ),
            metric_aggregation_fields={
                'unique_count': ('cardinality', 'unique_session_id',
                                 {'precision_threshold': 1000}),
            },
        )), dict(
        aggregation_name='record-view-agg',
        templates='invenio_stats.contrib.aggregations.aggr_record_view',
        aggregator_class=StatAggregator,
        aggregator_config=dict(
            client=current_search_client,
            event='record-view',
            aggregation_field='unique_id',
            aggregation_interval='day',
            copy_fields=dict(
                country='country',
                hostname='hostname',
                remote_addr='remote_addr',
                record_id='record_id',
                record_name='record_name',
                record_index_names=copy_record_index_list,
                pid_type='pid_type',
                pid_value='pid_value',
                cur_user_id='cur_user_id',
            ),
            metric_aggregation_fields={
                'unique_count': ('cardinality', 'unique_session_id',
                                 {'precision_threshold': 1000}),
            },
        )), dict(
        aggregation_name='top-view-agg',
        templates='invenio_stats.contrib.aggregations.aggr_top_view',
        aggregator_class=StatAggregator,
        aggregator_config=dict(
            client=current_search_client,
            event='top-view',
            aggregation_field='unique_id',
            aggregation_interval='day',
            copy_fields=dict(
                country='country',
                hostname='hostname',
                remote_addr='remote_addr',
            ),
            metric_aggregation_fields={
                'unique_count': ('cardinality', 'unique_session_id',
                                 {'precision_threshold': 1000}),
            },
        ))]


def register_queries():
    """Register queries."""
    return [
        dict(
            query_name='get-celery-task-report',
            query_class=ESTermsQuery,
            query_config=dict(
                index='stats-celery-task',
                doc_type='celery-task-day-aggregation',
                aggregated_fields=['task_id', 'task_name', 'start_time',
                                   'end_time', 'total_records', 'task_state'],
                required_filters=dict(
                    task_name='task_name',
                )
            )
        ),
        dict(
            query_name='get-search-report',
            query_class=ESTermsQuery,
            query_config=dict(
                index='stats-search',
                doc_type='search-day-aggregation',
                aggregated_fields=['search_key', 'count'],
                # copy_fields=dict(
                #    count='count',
                #    search_key='search_detail.search_key'
                # ),
            )
        ),
        dict(
            query_name='get-file-download-report',
            query_class=ESTermsQuery,
            query_config=dict(
                index='stats-file-download',
                doc_type='file-download-day-aggregation',
                aggregated_fields=['file_key', 'index_list',
                                   'userrole', 'site_license_flag']
            )
        ),
        dict(
            query_name='get-file-download-open-access-report',
            query_class=ESTermsQuery,
            query_config=dict(
                index='stats-file-download',
                doc_type='file-download-day-aggregation',
                aggregated_fields=['file_key', 'index_list',
                                   'userrole', 'site_license_flag'],
                required_filters=dict(
                    accessrole='accessrole',
                )
            )
        ),
        dict(
            query_name='get-file-preview-report',
            query_class=ESTermsQuery,
            query_config=dict(
                index='stats-file-preview',
                doc_type='file-preview-day-aggregation',
                aggregated_fields=['file_key', 'index_list',
                                   'userrole', 'site_license_flag']
            )
        ),
        dict(
            query_name='get-file-preview-open-access-report',
            query_class=ESTermsQuery,
            query_config=dict(
                index='stats-file-preview',
                doc_type='file-preview-day-aggregation',
                aggregated_fields=['file_key', 'index_list',
                                   'userrole', 'site_license_flag'],
                required_filters=dict(
                    accessrole='accessrole',
                )
            )
        ),
        dict(
            query_name='bucket-file-download-histogram',
            query_class=ESDateHistogramQuery,
            query_config=dict(
                index='stats-file-download',
                doc_type='file-download-day-aggregation',
                copy_fields=dict(
                    bucket_id='bucket_id',
                    file_key='file_key',
                ),
                required_filters=dict(
                    bucket_id='bucket_id',
                    file_key='file_key',
                )
            )
        ),
        dict(
            query_name='bucket-file-download-total',
            query_class=ESTermsQuery,
            query_config=dict(
                index='stats-file-download',
                doc_type='file-download-day-aggregation',
                copy_fields=dict(
                    # bucket_id='bucket_id',
                ),
                required_filters=dict(
                    bucket_id='bucket_id',
                    file_key='file_key',
                ),
                aggregated_fields=['country']
            )
        ),
        dict(
            query_name='bucket-file-preview-histogram',
            query_class=ESDateHistogramQuery,
            query_config=dict(
                index='stats-file-preview',
                doc_type='file-preview-day-aggregation',
                copy_fields=dict(
                    bucket_id='bucket_id',
                    file_key='file_key',
                ),
                required_filters=dict(
                    bucket_id='bucket_id',
                    file_key='file_key',
                )
            )
        ),
        dict(
            query_name='bucket-file-preview-total',
            query_class=ESTermsQuery,
            query_config=dict(
                index='stats-file-preview',
                doc_type='file-preview-day-aggregation',
                copy_fields=dict(
                    # bucket_id='bucket_id',
                ),
                required_filters=dict(
                    bucket_id='bucket_id',
                    file_key='file_key',
                ),
                aggregated_fields=['country']
            )
        ),
        dict(
            query_name='get-file-download-per-user-report',
            query_class=ESTermsQuery,
            query_config=dict(
                index='stats-file-download',
                doc_type='file-download-day-aggregation',
                aggregated_fields=['cur_user_id', 'file_id']
            )
        ),
        dict(
            query_name='get-file-preview-per-user-report',
            query_class=ESTermsQuery,
            query_config=dict(
                index='stats-file-preview',
                doc_type='file-preview-day-aggregation',
                aggregated_fields=['cur_user_id', 'file_id']
            )
        ),
        dict(
            query_name='get-record-view-report',
            query_class=ESTermsQuery,
            query_config=dict(
                index='stats-record-view',
                doc_type='record-view-day-aggregation',
                aggregated_fields=['record_id', 'record_index_names',
                                   'cur_user_id']
            )
        ),
        dict(
            query_name='bucket-record-view-histogram',
            query_class=ESDateHistogramQuery,
            query_config=dict(
                index='stats-record-view',
                doc_type='record-view-day-aggregation',
                copy_fields=dict(
                    record_id='record_id',
                ),
                required_filters=dict(
                    record_id='record_id',
                )
            )
        ),
        dict(
            query_name='bucket-record-view-total',
            query_class=ESTermsQuery,
            query_config=dict(
                index='stats-record-view',
                doc_type='record-view-day-aggregation',
                copy_fields=dict(
                    record_id='record_id',
                ),
                required_filters=dict(
                    record_id='record_id',
                ),
                metric_fields=dict(
                    count=('sum', 'count', {}),
                    unique_count=('sum', 'unique_count', {}),
                ),
                aggregated_fields=['country']
            )
        ),
        dict(
            query_name='item-create-total',
            query_class=ESTermsQuery,
            query_config=dict(
                index='stats-item-create',
                doc_type='item-create-day-aggregation',
                metric_fields=dict(
                    count=('sum', 'count', {}),
                ),
                aggregated_fields=['remote_addr', 'hostname']
            )
        ),
        dict(
            query_name='item-create-histogram',
            query_class=ESDateHistogramQuery,
            query_config=dict(
                index='stats-item-create',
                doc_type='item-create-day-aggregation',
                aggregated_fields=['timestamp']
            )
        ),
        dict(
            query_name='item-detail-total',
            query_class=ESTermsQuery,
            query_config=dict(
                index='stats-record-view',
                doc_type='record-view-day-aggregation',
                metric_fields=dict(
                    count=('sum', 'count', {}),
                ),
                aggregated_fields=['remote_addr', 'hostname']
            )
        ),
        dict(
            query_name='get-file-download-per-host-report',
            query_class=ESTermsQuery,
            query_config=dict(
                index='stats-file-download',
                doc_type='file-download-day-aggregation',
                metric_fields=dict(
                    count=('sum', 'count', {}),
                ),
                aggregated_fields=['remote_addr', 'hostname']
            )
        ),
        # For query item details (id, name, count)
        dict(
            query_name='item-detail-item-total',
            query_class=ESTermsQuery,
            query_config=dict(
                index='stats-record-view',
                doc_type='record-view-day-aggregation',
                metric_fields=dict(
                    count=('sum', 'count', {}),
                ),
                aggregated_fields=['pid_value', 'record_name']
            )
        ),
        dict(
            query_name='get-file-download-per-item-report',
            query_class=ESTermsQuery,
            query_config=dict(
                index='stats-file-download',
                doc_type='file-download-day-aggregation',
                metric_fields=dict(
                    count=('sum', 'count', {}),
                ),
                aggregated_fields=['item_id', 'item_title']
            )
        ),
        dict(
            query_name='bucket-item-detail-view-histogram',
            query_class=ESDateHistogramQuery,
            query_config=dict(
                index='stats-record-view',
                doc_type='record-view-day-aggregation',
                aggregated_fields=['timestamp']
            )
        ),
        dict(
<<<<<<< HEAD
            query_name='get-file-download-per-time-report',
            query_class=ESDateHistogramQuery,
            query_config=dict(
                index='stats-file-download',
                doc_type='file-download-day-aggregation',
                aggregated_fields=['timestamp']
=======
            query_name='top-view-total',
            query_class=ESTermsQuery,
            query_config=dict(
                index='stats-top-view',
                doc_type='top-view-day-aggregation',
                aggregated_fields=['remote_addr', 'hostname']
>>>>>>> 8575779f
            )
        ),
    ]<|MERGE_RESOLUTION|>--- conflicted
+++ resolved
@@ -545,21 +545,21 @@
             )
         ),
         dict(
-<<<<<<< HEAD
             query_name='get-file-download-per-time-report',
             query_class=ESDateHistogramQuery,
             query_config=dict(
                 index='stats-file-download',
                 doc_type='file-download-day-aggregation',
                 aggregated_fields=['timestamp']
-=======
+            )
+        ),
+        dict(
             query_name='top-view-total',
             query_class=ESTermsQuery,
             query_config=dict(
                 index='stats-top-view',
                 doc_type='top-view-day-aggregation',
                 aggregated_fields=['remote_addr', 'hostname']
->>>>>>> 8575779f
             )
         ),
     ]