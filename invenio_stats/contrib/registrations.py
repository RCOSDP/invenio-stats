--- conflicted
+++ resolved
@@ -14,11 +14,7 @@
     build_file_unique_id, build_item_create_unique_id, \
     build_record_unique_id, build_search_detail_condition, \
     build_search_unique_id, build_top_unique_id, copy_record_index_list, \
-<<<<<<< HEAD
-    copy_search_keyword, copy_user_group_list
-=======
-    copy_search_keyword, copy_search_type
->>>>>>> 316c2a38
+    copy_search_keyword, copy_search_type, copy_user_group_list
 from invenio_stats.processors import EventsIndexer, anonymize_user, \
     flag_restricted, flag_robots
 from invenio_stats.queries import ESDateHistogramQuery, ESTermsQuery, \
@@ -322,17 +318,7 @@
             query_config=dict(
                 index='stats-search',
                 doc_type='search-day-aggregation',
-<<<<<<< HEAD
                 aggregated_fields=['search_key', 'count'],
-=======
-                aggregated_fields=['search_key'],
-                # query_modifiers=[filter_restricted],
-                # copy_fields=dict(
-                #    count='count',
-                #    search_key='search_detail.search_key'
-                # ),
-
->>>>>>> 316c2a38
             )
         ),
         dict(
