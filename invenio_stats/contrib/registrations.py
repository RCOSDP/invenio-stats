--- conflicted
+++ resolved
@@ -10,87 +10,27 @@
 from invenio_search import current_search_client
 
 from invenio_stats.aggregations import StatAggregator
-<<<<<<< HEAD
 from invenio_stats.contrib.event_builders import build_celery_task_unique_id, \
-    build_file_unique_id, build_record_unique_id, \
-    build_search_detail_condition, build_search_unique_id, \
-    build_top_unique_id
-=======
-from invenio_stats.contrib.event_builders import build_file_unique_id, \
+    build_file_unique_id, build_item_create_unique_id, \
     build_record_unique_id, build_search_detail_condition, \
-    build_search_unique_id, build_top_unique_id, build_item_create_unique_id, \
-    copy_record_index_list
->>>>>>> 71e5ccf9
+    build_search_unique_id, build_top_unique_id, copy_record_index_list
 from invenio_stats.processors import EventsIndexer, anonymize_user, flag_robots
 from invenio_stats.queries import ESDateHistogramQuery, ESTermsQuery
 
 
 def register_events():
     """Register sample events."""
-<<<<<<< HEAD
-    return [dict(
-                event_type='celery-task',
-                templates='invenio_stats.contrib.celery_task',
-                processor_class=EventsIndexer,
-                processor_config=dict(
-                    preprocessors=[
-                        flag_robots,
-                        anonymize_user,
-                        build_celery_task_unique_id
-                    ])),
-            dict(
-                event_type='file-download',
-                templates='invenio_stats.contrib.file_download',
-                processor_class=EventsIndexer,
-                processor_config=dict(
-                    preprocessors=[
-                        flag_robots,
-                        anonymize_user,
-                        build_file_unique_id
-                    ])),
-            dict(
-                event_type='file-preview',
-                templates='invenio_stats.contrib.file_preview',
-                processor_class=EventsIndexer,
-                processor_config=dict(
-                    preprocessors=[
-                        flag_robots,
-                        anonymize_user,
-                        build_file_unique_id
-                    ])),
-            dict(
-                event_type='record-view',
-                templates='invenio_stats.contrib.record_view',
-                processor_class=EventsIndexer,
-                processor_config=dict(
-                    preprocessors=[
-                        flag_robots,
-                        anonymize_user,
-                        build_record_unique_id
-                    ])),
-            dict(
-                event_type='top-view',
-                templates='invenio_stats.contrib.record_view',
-                processor_class=EventsIndexer,
-                processor_config=dict(
-                    preprocessors=[
-                        flag_robots,
-                        anonymize_user,
-                        build_top_unique_id
-                    ])),
-            dict(
-                event_type='search',
-                templates='invenio_stats.contrib.search',
-                processor_class=EventsIndexer,
-                processor_config=dict(
-                    preprocessors=[
-                        flag_robots,
-                        anonymize_user,
-                        build_search_detail_condition,
-                        build_search_unique_id
-                    ]))]
-=======
     return [
+        dict(
+            event_type='celery-task',
+            templates='invenio_stats.contrib.celery_task',
+            processor_class=EventsIndexer,
+            processor_config=dict(
+                preprocessors=[
+                    flag_robots,
+                    anonymize_user,
+                    build_celery_task_unique_id
+                ])),
         dict(
             event_type='file-download',
             templates='invenio_stats.contrib.file_download',
@@ -153,7 +93,6 @@
                     build_search_unique_id
                 ]))
     ]
->>>>>>> 71e5ccf9
 
 
 def register_aggregations():
