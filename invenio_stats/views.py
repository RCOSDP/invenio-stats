--- conflicted
+++ resolved
@@ -450,13 +450,16 @@
                     })
                     d += delta
             elif unit == 'Week':
+                # Find Sunday of end_date
+                end_sunday = end_date + relativedelta.relativedelta(weekday=relativedelta.SU(+1))
+                # Find current Mon and Sun of start_date
+                current_monday = start_date + relativedelta.relativedelta(weekday=relativedelta.MO(-1))
+                current_sunday = start_date + relativedelta.relativedelta(weekday=relativedelta.SU(+1))
+
                 delta = timedelta(days=7)
-                d1 = timedelta(days=1)
-                while d <= end_date:
-                    start_date_string = d.strftime('%Y-%m-%d')
-                    d += delta
-                    t = d - d1
-                    end_date_string = t.strftime('%Y-%m-%d')
+                while current_sunday <= end_sunday:
+                    start_date_string = current_monday.strftime('%Y-%m-%d')
+                    end_date_string = current_sunday.strftime('%Y-%m-%d')
                     temp = {
                         'start_date': start_date_string,
                         'end_date': end_date_string
@@ -468,6 +471,9 @@
                     res_total = query_total.run(**params)
                     temp['count'] = res_total[count_keyname]
                     result.append(temp)
+
+                    current_monday += delta
+                    current_sunday += delta
             elif unit == 'Year':
                 start_year = start_date.year
                 end_year = end_date.year
@@ -493,46 +499,6 @@
                           'end_date': end_date_string
                           }
                 res_total = query_total.run(**params)
-<<<<<<< HEAD
-                result.append({
-                    'count': res_total[count_keyname],
-                    'start_date': start_date_string,
-                    'end_date': end_date_string,
-                })
-                d += delta
-        elif unit == 'Week':
-            # Find Sunday of end_date
-            end_sunday = end_date + relativedelta.relativedelta(weekday=relativedelta.SU(+1))
-            # Find current Mon and Sun of start_date
-            current_monday = start_date + relativedelta.relativedelta(weekday=relativedelta.MO(-1))
-            current_sunday = start_date + relativedelta.relativedelta(weekday=relativedelta.SU(+1))
-
-            delta = timedelta(days=7)
-            while current_sunday <= end_sunday:
-                start_date_string = current_monday.strftime('%Y-%m-%d')
-                end_date_string = current_sunday.strftime('%Y-%m-%d')
-                temp = {
-                    'start_date': start_date_string,
-                    'end_date': end_date_string
-                }
-                params = {'interval': 'week',
-                          'start_date': temp['start_date'],
-                          'end_date': temp['end_date']
-                          }
-                res_total = query_total.run(**params)
-                temp['count'] = res_total[count_keyname]
-                result.append(temp)
-
-                current_monday += delta
-                current_sunday += delta
-        elif unit == 'Year':
-            start_year = start_date.year
-            end_year = end_date.year
-            for i in range(end_year - start_year + 1):
-                start_date_string = '{}-01-01'.format(start_year + i)
-                end_date_string = '{}-12-31'.format(start_year + i)
-                params = {'interval': 'year',
-=======
                 for item in res_total['buckets']:
                     # result.append({
                     #     'item_id': item['key'],
@@ -553,7 +519,6 @@
                 start_date_string = start_date.strftime('%Y-%m-%d')
                 end_date_string = end_date.strftime('%Y-%m-%d')
                 params = {
->>>>>>> 803b7ceb
                           'start_date': start_date_string,
                           'end_date': end_date_string
                           }
