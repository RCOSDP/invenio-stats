# -*- coding: utf-8 -*-
#
# This file is part of Invenio.
# Copyright (C) 2017-2018 CERN.
#
# Invenio is free software; you can redistribute it and/or modify it
# under the terms of the MIT License; see LICENSE file for more details.

"""InvenioStats views."""
import calendar
from datetime import datetime, timedelta
from math import ceil

import dateutil.relativedelta as relativedelta
from dateutil import parser
from elasticsearch.exceptions import NotFoundError
from flask import Blueprint, abort, current_app, jsonify, request
from invenio_rest.views import ContentNegotiatedMethodView

from elasticsearch_dsl import Search
from invenio_search import current_search_client
from invenio_stats.utils import get_aggregations

from . import config
from .errors import InvalidRequestInputError, UnknownQueryError
from .proxies import current_stats
from .utils import current_user


blueprint = Blueprint(
    'invenio_stats',
    __name__,
    url_prefix='/stats',
)

class WekoQuery(ContentNegotiatedMethodView):
    """docstring for WekoQuery"""
    def __init__(self, **kwargs):
        super(WekoQuery, self).__init__(
            serializers={
                'application/json':
                lambda data, *args, **kwargs: jsonify(data),
            },
            default_method_media_type={
                'GET': 'application/json',
            },
            default_media_type='application/json',
            **kwargs)
        

class StatsQueryResource(WekoQuery):
    """REST API resource providing access to statistics."""

    view_name = 'stat_query'

    def post(self, **kwargs):
        """Get statistics."""
        data = request.get_json(force=False)
        if data is None:
            data = {}
        result = {}
        for query_name, config in data.items():
            if config is None or not isinstance(config, dict) \
                    or (set(config.keys()) != {'stat', 'params'} and
                        set(config.keys()) != {'stat'}):
                raise InvalidRequestInputError(
                    'Invalid Input. It should be of the form '
                    '{ STATISTIC_NAME: { "stat": STAT_TYPE, '
                    r'"params": STAT_PARAMS \}}'
                )
            stat = config['stat']
            params = config.get('params', {})
            try:
                query_cfg = current_stats.queries[stat]
            except KeyError:
                raise UnknownQueryError(stat)

            permission = current_stats.permission_factory(stat, params)
            if permission is not None and not permission.can():
                message = ('You do not have a permission to query the '
                           'statistic "{}" with those '
                           'parameters'.format(stat))
                if current_user.is_authenticated:
                    abort(403, message)
                abort(401, message)
            try:
                query = query_cfg.query_class(**query_cfg.query_config)
                result[query_name] = query.run(**params)
            except ValueError as e:
                raise InvalidRequestInputError(e.args[0])
            except NotFoundError as e:
                return None
        return self.make_response(result)


class QueryRecordViewCount(WekoQuery):
    """REST API resource providing record view count."""

    view_name = 'get_record_view_count'

    def get_data(self, record_id, query_date=None, get_period=False):
        """Get data."""
        result = {}
        period = []
        country = {}

        try:
            if not query_date:
                params = {'record_id': record_id,
                          'interval': 'month'}
            else:
                year = int(query_date[0: 4])
                month = int(query_date[5: 7])
                _, lastday = calendar.monthrange(year, month)
                params = {'record_id': record_id,
                          'interval': 'month',
                          'start_date': query_date + '-01',
                          'end_date': query_date + '-' + str(lastday).zfill(2)
                          + 'T23:59:59'}
            query_period_cfg = current_stats.queries['bucket-record-view-histogram']
            query_period = query_period_cfg.query_class(
                **query_period_cfg.query_config)

            # total
            query_total_cfg = current_stats.queries['bucket-record-view-total']
            query_total = query_total_cfg.query_class(
                **query_total_cfg.query_config)
            res_total = query_total.run(**params)
            result['total'] = res_total['count']
            for d in res_total['buckets']:
                country[d['key']] = d['count']
            result['country'] = country
            # period
            if get_period:
                provide_year = int(getattr(config, 'PROVIDE_PERIOD_YEAR'))
                sYear = datetime.now().year
                sMonth = datetime.now().month
                eYear = sYear - provide_year
                start = datetime(sYear, sMonth, 15)
                end = datetime(eYear, 1, 1)
                while end < start:
                    period.append(start.strftime('%Y-%m'))
                    start -= timedelta(days=16)
                    start = datetime(start.year, start.month, 15)
                result['period'] = period
        except Exception as e:
            current_app.logger.debug(e)
            result['total'] = 0
            result['country'] = country
            result['period'] = period

        return result

    def get(self, **kwargs):
        """Get total record view count."""
        record_id = kwargs.get('record_id')
        return self.make_response(self.get_data(record_id, get_period=True))

    def post(self, **kwargs):
        """Get record view count with date."""
        record_id = kwargs.get('record_id')
        d = request.get_json(force=False)
        if d['date'] == 'total':
            date = None
        else:
            date = d['date']
        return self.make_response(self.get_data(record_id, date))


class QueryFileStatsCount(WekoQuery):
    """REST API resource providing file download/preview count."""

    view_name = 'get_file_stats_count'

    def get_data(self, bucket_id, file_key, query_date=None, get_period=False):
        """Get data."""
        result = {}
        period = []
        country_list = []
        mapping = {}

        if not query_date:
            params = {'bucket_id': bucket_id,
                      'file_key': file_key,
                      'interval': 'month'}
        else:
            year = int(query_date[0: 4])
            month = int(query_date[5: 7])
            _, lastday = calendar.monthrange(year, month)
            params = {'bucket_id': bucket_id,
                      'file_key': file_key,
                      'interval': 'month',
                      'start_date': query_date + '-01',
                      'end_date': query_date + '-' + str(lastday).zfill(2)
                      + 'T23:59:59'}

        try:
            # file download
            query_download_total_cfg = current_stats.queries['bucket-file-download-total']
            query_download_total = query_download_total_cfg.query_class(
                **query_download_total_cfg.query_config)
            res_download_total = query_download_total.run(**params)
            # file preview
            query_preview_total_cfg = current_stats.queries['bucket-file-preview-total']
            query_preview_total = query_preview_total_cfg.query_class(
                **query_preview_total_cfg.query_config)
            res_preview_total = query_preview_total.run(**params)
            # total
            result['download_total'] = res_download_total['value']
            result['preview_total'] = res_preview_total['value']
            # country
            for d in res_download_total['buckets']:
                data = {}
                data['country'] = d['key']
                data['download_counts'] = d['value']
                data['preview_counts'] = 0
                country_list.append(data)
                mapping[d['key']] = len(country_list) - 1
            for d in res_preview_total['buckets']:
                if d['key'] in mapping:
                    country_list[mapping[d['key']]
                                 ]['preview_counts'] = d['value']
                else:
                    data = {}
                    data['country'] = d['key']
                    data['download_counts'] = 0
                    data['preview_counts'] = d['value']
                    country_list.append(data)
            result['country_list'] = country_list
            # period
            if get_period:
                provide_year = int(getattr(config, 'PROVIDE_PERIOD_YEAR'))
                sYear = datetime.now().year
                sMonth = datetime.now().month
                eYear = sYear - provide_year
                start = datetime(sYear, sMonth, 15)
                end = datetime(eYear, 1, 1)
                while end < start:
                    period.append(start.strftime('%Y-%m'))
                    start -= timedelta(days=16)
                    start = datetime(start.year, start.month, 15)
                result['period'] = period
        except Exception as e:
            current_app.logger.debug(e)
            result['download_total'] = 0
            result['preview_total'] = 0
            result['country_list'] = country_list
            result['period'] = period

        return result

    def get(self, **kwargs):
        """Get total file download/preview count."""
        bucket_id = kwargs.get('bucket_id')
        file_key = kwargs.get('file_key')
        return self.make_response(
            self.get_data(
                bucket_id,
                file_key,
                get_period=True))

    def post(self, **kwargs):
        """Get file download/preview count with date."""
        bucket_id = kwargs.get('bucket_id')
        file_key = kwargs.get('file_key')
        d = request.get_json(force=False)
        if d['date'] == 'total':
            date = None
        else:
            date = d['date']
        return self.make_response(self.get_data(bucket_id, file_key, date))


class QueryItemRegReport(WekoQuery):
    """REST API resource providing item registration report."""

    view_name = 'get_item_registration_report'

    def get(self, **kwargs):
        """Get item registration report."""
        target_report = kwargs.get('target_report').title()
        start_date = datetime.strptime(kwargs.get('start_date'), '%Y-%m-%d') \
            if kwargs.get('start_date') != '0' else None
        end_date = datetime.strptime(kwargs.get('end_date'), '%Y-%m-%d') \
            if kwargs.get('end_date') != '0' else None
        unit = kwargs.get('unit').title()
        empty_date_flg = True if not start_date or not end_date else False

        query_name = 'item-create-total'
        count_keyname = 'count'
        if target_report == config.TARGET_REPORTS['Item Detail']:
            if unit == 'Item':
                query_name = 'item-detail-item-total'
            else:
                query_name = 'item-detail-total' \
                    if not empty_date_flg or unit == 'Host' \
                    else 'bucket-item-detail-view-histogram'
        elif empty_date_flg:
            query_name = 'item-create-histogram'

        # total
        query_total_cfg = current_stats.queries[query_name]
        query_total = query_total_cfg.query_class(
            **query_total_cfg.query_config)

        d = start_date

        total_results = 0
        reports_per_page = int(getattr(config, 'REPORTS_PER_PAGE'))
        # get page_index from request params
        page_index = 0
        try:
            page_index = int(request.args.get('p', 1)) - 1
        except Exception as e:
            current_app.logger.debug(e)
        result = []
        if empty_date_flg or end_date >= start_date:
            try:
                if unit == 'Day':
                    if empty_date_flg:
                        params = {'interval': 'day'}
                        res_total = query_total.run(**params)
                        # Get valuable items
                        items = []
                        for item in res_total['buckets']:
                            date = item['date'].split('T')[0]
                            if item['value'] > 0 \
                                    and (not start_date or date >= start_date.strftime('%Y-%m-%d')) \
                                    and (not end_date or date <= end_date.strftime('%Y-%m-%d')):
                                items.append(item)
                        # total results
                        total_results = len(items)
                        i = 0
                        for item in items:
                            if page_index * \
                                    reports_per_page <= i < (page_index + 1) * reports_per_page:
                                date = item['date'].split('T')[0]
                                result.append({
                                    'count': item['value'],
                                    'start_date': date,
                                    'end_date': date,
                                })
                            i += 1
                    else:
                        # total results
                        total_results = (end_date - start_date).days + 1
                        delta = timedelta(days=1)
                        for i in range(total_results):
                            if page_index * \
                                    reports_per_page <= i < (page_index + 1) * reports_per_page:
                                start_date_string = d.strftime('%Y-%m-%d')
                                end_date_string = d.strftime('%Y-%m-%d')
                                params = {'interval': 'day',
                                          'start_date': start_date_string,
                                          'end_date': end_date_string
                                          }
                                res_total = query_total.run(**params)
                                result.append({
                                    'count': res_total[count_keyname],
                                    'start_date': start_date_string,
                                    'end_date': end_date_string,
                                })
                            d += delta
                elif unit == 'Week':
                    delta = timedelta(days=7)
                    delta1 = timedelta(days=1)
                    if empty_date_flg:
                        params = {'interval': 'week'}
                        res_total = query_total.run(**params)
                        # Get valuable items
                        items = []
                        for item in res_total['buckets']:
                            date = item['date'].split('T')[0]
                            if item['value'] > 0 \
                                    and (not start_date or date >= start_date.strftime('%Y-%m-%d')) \
                                    and (not end_date or date <= end_date.strftime('%Y-%m-%d')):
                                items.append(item)
                        # total results
                        total_results = len(items)
                        i = 0
                        import pytz
                        for item in items:
                            if item == items[0]:
                                # Start date of data
                                d = parser.parse(item['date'])

                            if page_index * \
                                    reports_per_page <= i < (page_index + 1) * reports_per_page:
                                start_date_string = d.strftime('%Y-%m-%d')
                                d1 = d + delta - delta1
                                if end_date and d1 > end_date.replace(
                                        tzinfo=pytz.UTC):
                                    d1 = end_date
                                end_date_string = d1.strftime('%Y-%m-%d')
                                result.append({
                                    'count': item['value'],
                                    'start_date': start_date_string,
                                    'end_date': end_date_string,
                                })
                            d += delta
                            i += 1
                    else:
                        # total results
                        total_results = int(
                            (end_date - start_date).days / 7) + 1

                        d = start_date
                        for i in range(total_results):
                            if page_index * \
                                    reports_per_page <= i < (page_index + 1) * reports_per_page:
                                start_date_string = d.strftime('%Y-%m-%d')
                                d1 = d + delta - delta1
                                if d1 > end_date:
                                    d1 = end_date
                                end_date_string = d1.strftime('%Y-%m-%d')
                                temp = {
                                    'start_date': start_date_string,
                                    'end_date': end_date_string
                                }
                                params = {'interval': 'week',
                                          'start_date': temp['start_date'],
                                          'end_date': temp['end_date']
                                          }
                                res_total = query_total.run(**params)
                                temp['count'] = res_total[count_keyname]
                                result.append(temp)

                            d += delta
                elif unit == 'Year':
                    if empty_date_flg:
                        params = {'interval': 'year'}
                        res_total = query_total.run(**params)
                        # Get start day and end day
                        start_date_string = '{}-01-01'.format(
                            start_date.year) if start_date else None
                        end_date_string = '{}-12-31'.format(
                            end_date.year) if end_date else None
                        # Get valuable items
                        items = []
                        for item in res_total['buckets']:
                            date = item['date'].split('T')[0]
                            if item['value'] > 0 \
                                    and (not start_date_string or date >= start_date_string) \
                                    and (not end_date_string or date <= end_date_string):
                                items.append(item)
                        # total results
                        total_results = len(items)
                        i = 0
                        for item in items:
                            if page_index * \
                                    reports_per_page <= i < (page_index + 1) * reports_per_page:
                                event_date = parser.parse(item['date'])
                                result.append({
                                    'count': item['value'],
                                    'start_date': '{}-01-01'.format(event_date.year),
                                    'end_date': '{}-12-31'.format(event_date.year),
                                    'year': event_date.year
                                })
                            i += 1
                    else:
                        start_year = start_date.year
                        end_year = end_date.year
                        # total results
                        total_results = end_year - start_year + 1
                        for i in range(total_results):
                            if page_index * \
                                    reports_per_page <= i < (page_index + 1) * reports_per_page:
                                start_date_string = '{}-01-01'.format(
                                    start_year + i)
                                end_date_string = '{}-12-31'.format(
                                    start_year + i)
                                params = {'interval': 'year',
                                          'start_date': start_date_string,
                                          'end_date': end_date_string
                                          }
                                res_total = query_total.run(**params)
                                result.append({
                                    'count': res_total[count_keyname],
                                    'start_date': start_date_string,
                                    'end_date': end_date_string,
                                    'year': start_year + i
                                })
                elif unit == 'Item':
                    start_date_string = ''
                    end_date_string = ''
                    params = {}
                    if start_date is not None:
                        start_date_string = start_date.strftime('%Y-%m-%d')
                        params.update({'start_date': start_date_string})
                    if end_date is not None:
                        end_date_string = end_date.strftime('%Y-%m-%d')
                        params.update({'end_date': end_date_string})
                    res_total = query_total.run(**params)
                    i = 0
                    for item in res_total['buckets']:
                        # result.append({
                        #     'item_id': item['key'],
                        #     'item_name': item['buckets'][0]['key'],
                        #     'count': item[count_keyname],
                        # })
                        pid_value = item['key']
                        for h in item['buckets']:
                            if page_index * \
                                    reports_per_page <= i < (page_index + 1) * reports_per_page:
                                record_name = h['key'] if h['key'] != 'None' else ''
                                result.append({
                                    'col1': pid_value,
                                    'col2': record_name,
                                    'col3': h[count_keyname],
                                })
                            i += 1
                            # total results
                            total_results += 1

                elif unit == 'Host':
                    start_date_string = ''
                    end_date_string = ''
                    params = {}
                    if start_date is not None:
                        start_date_string = start_date.strftime('%Y-%m-%d')
                        params.update({'start_date': start_date_string})
                    if end_date is not None:
                        end_date_string = end_date.strftime('%Y-%m-%d')
                        params.update({'end_date': end_date_string})
                    res_total = query_total.run(**params)
                    i = 0
                    for item in res_total['buckets']:
                        for h in item['buckets']:
                            if page_index * \
                                    reports_per_page <= i < (page_index + 1) * reports_per_page:
                                hostname = h['key'] if h['key'] != 'None' else ''
                                result.append({
                                    'count': h[count_keyname],
                                    'start_date': start_date_string,
                                    'end_date': end_date_string,
                                    'domain': hostname,
                                    'ip': item['key']
                                })
                            i += 1
                            # total results
                            total_results += 1
                else:
                    result = []
            except Exception as e:
                current_app.logger.debug(e)

        response = {
            'num_page': ceil(float(total_results) / reports_per_page),
            'page': page_index + 1,
            'data': result
        }
        return self.make_response(response)


class QueryRecordViewReport(WekoQuery):
    """REST API resource providing record view report."""

    view_name = 'get_record_view_report'

    def Calculation(self, res, data_list):
        """Create response object."""
        for item in res['buckets']:
            for record in item['buckets']:
                data = {}
                data['record_id'] = item['key']
                data['index_names'] = record['key']
                data['total_all'] = record['value']
                data['total_not_login'] = 0
                for user in record['buckets']:
                    if user['key'] == 'guest':
                        data['total_not_login'] += user['value']
                data_list.append(data)

    def get(self, **kwargs):
        """Get record view report."""
        result = {}
        all_list = []

        year = kwargs.get('year')
        month = kwargs.get('month')

        try:
            query_month = str(year) + '-' + str(month).zfill(2)
            _, lastday = calendar.monthrange(year, month)
            params = {'start_date': query_month + '-01',
                      'end_date':
                          query_month + '-' + str(lastday).zfill(2)
                          + 'T23:59:59'}

            all_query_cfg = current_stats.queries['get-record-view-report']
            all_query = all_query_cfg.query_class(**all_query_cfg.query_config)
            all_res = all_query.run(**params)
            self.Calculation(all_res, all_list)

        except Exception as e:
            current_app.logger.debug(e)

        result['date'] = query_month
        result['all'] = all_list

        return self.make_response(result)


<<<<<<< HEAD
class QueryFileReports(WekoQuery):
    """REST API resource providing file reports:
        file_download
        file_preview
        file_using_per_user
    """
=======
class QueryRecordViewPerIndexReport(ContentNegotiatedMethodView):
    """REST API resource providing record view per index report."""

    view_name = 'get_record_view_per_index_report'
    nested_path = 'record_index_list'
    first_level_field = 'record_index_list.index_id'
    second_level_field = 'record_index_list.index_name'

    def __init__(self, **kwargs):
        """Constructor."""
        super(QueryRecordViewPerIndexReport, self).__init__(
            serializers={
                'application/json':
                lambda data, *args, **kwargs: jsonify(data),
            },
            default_method_media_type={
                'GET': 'application/json',
            },
            default_media_type='application/json',
            **kwargs)

    def get_nested_agg(self, start_date, end_date):
        """Get nested aggregation by index id."""
        agg_query = Search(using=current_search_client,
                           index='events-stats-record-view',
                           doc_type='stats-record-view')[0:0]

        if start_date is not None and end_date is not None:
            time_range = {}
            time_range['gte'] = parser.parse(start_date).isoformat()
            time_range['lte'] = parser.parse(end_date).isoformat()
            agg_query = agg_query.filter('range', **{'timestamp': time_range})

        agg_query.aggs.bucket(self.nested_path, 'nested',
                              path=self.nested_path) \
            .bucket(self.first_level_field, 'terms',
                    field=self.first_level_field, size=0) \
            .bucket(self.second_level_field, 'terms',
                    field=self.second_level_field, size=0)
        return agg_query.execute().to_dict()

    def parse_bucket_response(self, res, date):
        """Parse raw aggregation response."""
        aggs = res['aggregations'][self.nested_path]
        result = {'date': date, 'all': [], 'total': aggs['doc_count']}
        for id_agg in aggs[self.first_level_field]['buckets']:
            for name_agg in id_agg[self.second_level_field]['buckets']:
                result['all'].append({'index_name': name_agg['key'],
                                          'view_count': id_agg['doc_count']})
        return result

    def get(self, **kwargs):
        """Get record view per index report.

        Nested aggregations are currently unsupported so manually aggregating.
        """
        result = {}
        year = kwargs.get('year')
        month = kwargs.get('month')

        try:
            query_month = str(year) + '-' + str(month).zfill(2)
            _, lastday = calendar.monthrange(year, month)
            start_date = query_month + '-01'
            end_date = query_month + '-' + str(lastday).zfill(2) + 'T23:59:59'
            raw_result = self.get_nested_agg(start_date, end_date)
            result = self.parse_bucket_response(raw_result, query_month)

        except Exception as e:
            current_app.logger.debug(e)
            return {}

        return self.make_response(result)


class QueryFileUsingPerUseReport(ContentNegotiatedMethodView):
    """REST API resource providing File Using Per User report."""
>>>>>>> 22cd57ac

    view_name = 'get_file_reports'

    def calc_file_stats_reports(self, res, data_list):
        """Create response object for file_stats_reports."""
        for file in res['buckets']:
            for index in file['buckets']:
                data = {}
                data['file_key'] = file['key']
                data['index_list'] = index['key']
                data['total'] = index['value']
                data['admin'] = 0
                data['reg'] = 0
                data['login'] = 0
                data['no_login'] = 0
                data['site_license'] = 0
                for user in index['buckets']:
                    for license in user['buckets']:
                        if license['key'] == 1:
                            data['site_license'] += license['value']
                            break
                    userrole = user['key']
                    count = user['value']
                    if userrole == 'guest':
                        data['no_login'] += count
                    elif userrole == 'Contributor':
                        data['reg'] += count
                        data['login'] += count
                    elif 'Administrator' in userrole:
                        data['admin'] += count
                        data['login'] += count
                    else:
                        data['login'] += count
                data_list.append(data)

    def calc_file_per_using_report(self, res, data_list):
        """Create response object for file_per_using_report."""
        # file-download
        for item in res['get-file-download-per-user-report']['buckets']:
            data = {}
            data['cur_user_id'] = item['key']
            data['total_download'] = item['value']
            data_list.update({item['key']: data})
        # file-preview
        for item in res['get-file-preview-per-user-report']['buckets']:
            data = {}
            data['cur_user_id'] = item['key']
            data['total_preview'] = item['value']
            if data_list.get(item['key']):
                data_list[item['key']].update(data)
            else:
                data_list.update({item['key']: data})

    def Calculation(self, res, data_list):
        if None != res['buckets']:
            self.calc_file_stats_reports(res, data_list)
        elif None != res['get-file-download-per-user-report'] \
                and None != res['get-file-preview-per-user-report'] :
            self.calc_file_per_using_report(res, data_list)

    def get_file_stats_report(self, **kwargs):
        """Get file download/preview report."""
        result = {}
        all_list = []
        open_access_list = []

        event = kwargs.get('event')
        year = kwargs.get('year')
        month = kwargs.get('month')

        try:
            query_month = str(year) + '-' + str(month).zfill(2)
            _, lastday = calendar.monthrange(year, month)
            all_params = {'start_date': query_month + '-01',
                          'end_date':
                          query_month + '-' + str(lastday).zfill(2)
                          + 'T23:59:59'}
            params = {'start_date': query_month + '-01',
                      'end_date':
                      query_month + '-' + str(lastday).zfill(2)
                      + 'T23:59:59',
                      'accessrole': 'open_access'}

            all_query_name = ''
            open_access_query_name = ''
            if event == 'file_download':
                all_query_name = 'get-file-download-report'
                open_access_query_name = 'get-file-download-open-access-report'
            elif event == 'file_preview':
                all_query_name = 'get-file-preview-report'
                open_access_query_name = 'get-file-preview-open-access-report'

            # all
            all_query_cfg = current_stats.queries[all_query_name]
            all_query = all_query_cfg.query_class(**all_query_cfg.query_config)
            all_res = all_query.run(**params)
            self.Calculation(all_res, all_list)

            # open access
            open_access_query_cfg = current_stats.queries[open_access_query_name]
            open_access = open_access_query_cfg.query_class(
                **open_access_query_cfg.query_config)
            open_access_res = open_access.run(**params)
            self.Calculation(open_access_res, open_access_list)

        except Exception as e:
            current_app.logger.debug(e)

        result['date'] = query_month
        result['all'] = all_list
        result['open_access'] = open_access_list

        return self.make_response(result)

    def get_file_per_using_report(self, **kwargs):
        """Get File Using Per User report."""
        result = {}
        all_list = {}
        all_res = {}

        year = kwargs.get('year')
        month = kwargs.get('month')

        try:
            query_month = str(year) + '-' + str(month).zfill(2)
            _, lastday = calendar.monthrange(year, month)
            params = {'start_date': query_month + '-01',
                      'end_date': query_month + '-' + str(lastday).zfill(2)
                                  + 'T23:59:59'}

            all_query_name = ['get-file-download-per-user-report',
                              'get-file-preview-per-user-report']
            for query in all_query_name:
                all_query_cfg = current_stats.queries[query]
                all_query = all_query_cfg.\
                    query_class(**all_query_cfg.query_config)
                all_res[query] = all_query.run(**params)
            self.Calculation(all_res, all_list)

        except Exception as e:
            current_app.logger.debug(e)

        result['date'] = query_month
        result['all'] = all_list

        return self.make_response(result)

    def get(self, **kwargs):
        """Get file reports."""
        event = kwargs.get('event')
        if event == 'file_download' or event == 'file_preview':
            return self.get_file_stats_report(**kwargs)
        elif event == 'file_using_per_user':
            return self.get_file_per_using_report(**kwargs)
        else:
            return []

class QueryCommonReports(WekoQuery):
    """REST API resource providing common reports."""

    view_name = 'get_common_report'

    def get(self, **kwargs):
        """Get file reports."""
        event = kwargs.get('event')
        if event == 'top_page_access' :
            return self.get_top_page_access_report(**kwargs)
        else:
            return []

    def Calculation(self, res, data_list):
        for item in res['top-view-total']['buckets']:
            for hostaccess in item['buckets']:
                data = {}
                data['host'] = hostaccess['key']
                data['ip'] = item['key']
                data['count'] = hostaccess['value']
                data_list.update({item['key']: data})

    def get_top_page_access_report(self, **kwargs):
        result = {}
        all_list = {}
        all_res = {}

        year = kwargs.get('year')
        month = kwargs.get('month')

        try:
            query_month = str(year) + '-' + str(month).zfill(2)
            _, lastday = calendar.monthrange(year, month)
            params = {'start_date': query_month + '-01',
                      'end_date': query_month + '-' + str(lastday).zfill(2)
                                  + 'T23:59:59'}

            all_query_name = ['top-view-total']
            for query in all_query_name:
                all_query_cfg = current_stats.queries[query]
                all_query = all_query_cfg.\
                    query_class(**all_query_cfg.query_config)
                all_res[query] = all_query.run(**params)
            self.Calculation(all_res, all_list)

        except Exception as e:
            current_app.logger.debug(e)

        print(all_list)
        result['date'] = query_month
        result['all'] = all_list

        return self.make_response(result)

class QueryCeleryTaskReport(WekoQuery):
    """REST API resource providing celery task report."""

    view_name = 'get_celery_task_report'

    def parse_bucket_response(self, raw_res, pretty_result):
        """Parsing bucket response."""
        if 'buckets' in raw_res:
            field_name = raw_res['field']
            value = raw_res['buckets'][0]['key']
            pretty_result[field_name] = value
            return self.parse_bucket_response(
                raw_res['buckets'][0], pretty_result)
        else:
            return pretty_result

    def get(self, **kwargs):
        """Get celery task report."""
        result = {}
        list = []
        task_name = kwargs.get('task_name')
        try:
            params = {'task_name': task_name}

            # Get exec logs in certain time frame
            query_cfg = current_stats.queries['get-celery-task-report']
            query = query_cfg.query_class(**query_cfg.query_config)
            result = query.run(**params)

            pretty_result = []
            for report in result['buckets']:
                current_report = {}
                current_report['task_id'] = report['key']
                pretty_report = self.parse_bucket_response(
                    report, current_report)
                pretty_result.append(current_report)

        except Exception as e:
            current_app.logger.debug(e)
            return self.make_response([])

        return self.make_response(pretty_result)


stats_view = StatsQueryResource.as_view(
    StatsQueryResource.view_name,
)

record_view_count = QueryRecordViewCount.as_view(
    QueryRecordViewCount.view_name,
)

file_stats_count = QueryFileStatsCount.as_view(
    QueryFileStatsCount.view_name,
)

item_reg_report = QueryItemRegReport.as_view(
    QueryItemRegReport.view_name,
)

celery_task_report = QueryCeleryTaskReport.as_view(
    QueryCeleryTaskReport.view_name,
)

record_view_report = QueryRecordViewReport.as_view(
    QueryRecordViewReport.view_name,
)

<<<<<<< HEAD
file_reports = QueryFileReports.as_view(
    QueryFileReports.view_name,
)

common_reports = QueryCommonReports.as_view(
    QueryCommonReports.view_name,
=======
record_view_per_index_report = QueryRecordViewPerIndexReport.as_view(
    QueryRecordViewPerIndexReport.view_name,
)

file_using_per_user_report = QueryFileUsingPerUseReport.as_view(
    QueryFileUsingPerUseReport.view_name,
>>>>>>> 22cd57ac
)

blueprint.add_url_rule(
    '',
    view_func=stats_view,
)

blueprint.add_url_rule(
    '/<string:record_id>',
    view_func=record_view_count,
)

blueprint.add_url_rule(
    '/<string:bucket_id>/<string:file_key>',
    view_func=file_stats_count,
)

blueprint.add_url_rule(
    '/<string:target_report>/<string:start_date>/<string:end_date>/<string:unit>',
    view_func=item_reg_report,
)

blueprint.add_url_rule(
    '/tasks/<string:task_name>',
    view_func=celery_task_report,
)

blueprint.add_url_rule(
    '/report/record/record_view/<int:year>/<int:month>',
    view_func=record_view_report,
)

blueprint.add_url_rule(
    '/report/record/record_view_per_index/<int:year>/<int:month>',
    view_func=record_view_per_index_report,
)

blueprint.add_url_rule(
    '/report/file/<string:event>/<int:year>/<int:month>',
<<<<<<< HEAD
    view_func=file_reports,
)

blueprint.add_url_rule(
    '/<string:event>/<int:year>/<int:month>',
    view_func=common_reports,
)
=======
    view_func=file_using_per_user_report,
)
>>>>>>> 22cd57ac
<|MERGE_RESOLUTION|>--- conflicted
+++ resolved
@@ -601,34 +601,13 @@
         return self.make_response(result)
 
 
-<<<<<<< HEAD
-class QueryFileReports(WekoQuery):
-    """REST API resource providing file reports:
-        file_download
-        file_preview
-        file_using_per_user
-    """
-=======
-class QueryRecordViewPerIndexReport(ContentNegotiatedMethodView):
+class QueryRecordViewPerIndexReport(WekoQuery):
     """REST API resource providing record view per index report."""
 
     view_name = 'get_record_view_per_index_report'
     nested_path = 'record_index_list'
     first_level_field = 'record_index_list.index_id'
     second_level_field = 'record_index_list.index_name'
-
-    def __init__(self, **kwargs):
-        """Constructor."""
-        super(QueryRecordViewPerIndexReport, self).__init__(
-            serializers={
-                'application/json':
-                lambda data, *args, **kwargs: jsonify(data),
-            },
-            default_method_media_type={
-                'GET': 'application/json',
-            },
-            default_media_type='application/json',
-            **kwargs)
 
     def get_nested_agg(self, start_date, end_date):
         """Get nested aggregation by index id."""
@@ -684,9 +663,12 @@
         return self.make_response(result)
 
 
-class QueryFileUsingPerUseReport(ContentNegotiatedMethodView):
-    """REST API resource providing File Using Per User report."""
->>>>>>> 22cd57ac
+class QueryFileReports(WekoQuery):
+    """REST API resource providing file reports:
+        file_download
+        file_preview
+        file_using_per_user
+    """
 
     view_name = 'get_file_reports'
 
@@ -815,7 +797,7 @@
             _, lastday = calendar.monthrange(year, month)
             params = {'start_date': query_month + '-01',
                       'end_date': query_month + '-' + str(lastday).zfill(2)
-                                  + 'T23:59:59'}
+                      + 'T23:59:59'}
 
             all_query_name = ['get-file-download-per-user-report',
                               'get-file-preview-per-user-report']
@@ -966,21 +948,16 @@
     QueryRecordViewReport.view_name,
 )
 
-<<<<<<< HEAD
+record_view_per_index_report = QueryRecordViewPerIndexReport.as_view(
+    QueryRecordViewPerIndexReport.view_name,
+)
+
 file_reports = QueryFileReports.as_view(
     QueryFileReports.view_name,
 )
 
 common_reports = QueryCommonReports.as_view(
     QueryCommonReports.view_name,
-=======
-record_view_per_index_report = QueryRecordViewPerIndexReport.as_view(
-    QueryRecordViewPerIndexReport.view_name,
-)
-
-file_using_per_user_report = QueryFileUsingPerUseReport.as_view(
-    QueryFileUsingPerUseReport.view_name,
->>>>>>> 22cd57ac
 )
 
 blueprint.add_url_rule(
@@ -1020,15 +997,10 @@
 
 blueprint.add_url_rule(
     '/report/file/<string:event>/<int:year>/<int:month>',
-<<<<<<< HEAD
     view_func=file_reports,
 )
 
 blueprint.add_url_rule(
     '/<string:event>/<int:year>/<int:month>',
     view_func=common_reports,
-)
-=======
-    view_func=file_using_per_user_report,
-)
->>>>>>> 22cd57ac
+)